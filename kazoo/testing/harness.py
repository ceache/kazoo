--- conflicted
+++ resolved
@@ -90,48 +90,13 @@
             self._client = [c]
         return c
 
-<<<<<<< HEAD
-    def lose_connection(self):
+    def lose_connection(self, event_factory):
         """Force client to lose connection with server"""
-        self.__break_connection(_CONNECTION_DROP, KazooState.SUSPENDED)
+        self.__break_connection(_CONNECTION_DROP, KazooState.SUSPENDED, event_factory)
 
-    def expire_session(self):
+    def expire_session(self, event_factory):
         """Force ZK to expire a client session"""
-        self.__break_connection(_SESSION_EXPIRED, KazooState.LOST)
-=======
-    def expire_session(self, event_factory, client_id=None):
-        """Force ZK to expire a client session
-
-        :param client_id: id of client to expire. If unspecified, the id of
-                          self.client will be used.
-
-        """
-        client_id = client_id or self.client.client_id
-
-        lost = event_factory()
-        safe = event_factory()
-
-        def watch_loss(state):
-            if state == KazooState.LOST:
-                lost.set()
-            if lost.is_set() and state == KazooState.CONNECTED:
-                safe.set()
-                return True
-
-        self.client.add_listener(watch_loss)
-
-        self.client._call(_SESSION_EXPIRED, None)
-
-        lost.wait(5)
-        if not lost.isSet():
-            raise Exception("Failed to get notified of session loss")
-
-        # Wait for the reconnect now
-        safe.wait(15)
-        if not safe.isSet():
-            raise Exception("Failed to see client reconnect")
-        self.client.retry(self.client.get_async, '/')
->>>>>>> c57766f3
+        self.__break_connection(_SESSION_EXPIRED, KazooState.LOST, event_factory)
 
     def setup_zookeeper(self, **client_options):
         """Create a ZK cluster and chrooted :class:`KazooClient`
@@ -181,11 +146,11 @@
             del client
         self._clients = None
 
-    def __break_connection(self, event, expected_state):
+    def __break_connection(self, break_event, expected_state, event_factory):
         """Break ZooKeeper connection using the specified event."""
 
-        lost = threading.Event()
-        safe = threading.Event()
+        lost = event_factory()
+        safe = event_factory()
 
         def watch_loss(state):
             if state == expected_state:
@@ -195,7 +160,7 @@
                 return True
 
         self.client.add_listener(watch_loss)
-        self.client._call(event, None)
+        self.client._call(break_event, None)
 
         lost.wait(5)
         if not lost.isSet():
